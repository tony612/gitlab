require 'httparty'
require 'json'

module Gitlab
  # @private
  class Request
    include HTTParty
    format :json
    headers 'Accept' => 'application/json'
    parser Proc.new { |body, _| parse(body) }

    attr_accessor :private_token, :endpoint

    # Converts the response body to an ObjectifiedHash.
    def self.parse(body)
      body = decode(body)

      if body.is_a? Hash
        ObjectifiedHash.new body
      elsif body.is_a? Array
<<<<<<< HEAD
        body.collect! { |e| ObjectifiedHash.new(e) }
      elsif body
        true
      elsif !body
        false
=======
        ArrayResponse.new(body.collect! { |e| ObjectifiedHash.new(e) })
>>>>>>> cab5a9b2
      elsif body.nil?
        false
      else
        raise Error::Parsing.new "Couldn't parse a response body"
      end
    end

    # Decodes a JSON response into Ruby object.
    def self.decode(response)
      begin
        JSON.load response
      rescue JSON::ParserError
        raise Error::Parsing.new "The response is not a valid JSON"
      end
    end

    def get(path, options={})
      set_httparty_config(options)
      set_authorization_header(options)
      validate self.class.get(@endpoint + path, options)
    end

    def post(path, options={})
      set_httparty_config(options)
      set_authorization_header(options, path)
      validate self.class.post(@endpoint + path, options)
    end

    def put(path, options={})
      set_httparty_config(options)
      set_authorization_header(options)
      validate self.class.put(@endpoint + path, options)
    end

    def delete(path, options={})
      set_httparty_config(options)
      set_authorization_header(options)
      validate self.class.delete(@endpoint + path, options)
    end

    # Checks the response code for common errors.
    # Returns parsed response for successful requests.
    def validate(response)
      case response.code
        when 400; raise Error::BadRequest.new error_message(response)
        when 401; raise Error::Unauthorized.new error_message(response)
        when 403; raise Error::Forbidden.new error_message(response)
        when 404; raise Error::NotFound.new error_message(response)
        when 405; raise Error::MethodNotAllowed.new error_message(response)
        when 409; raise Error::Conflict.new error_message(response)
        when 422; raise Error::Unprocessable.new error_message(response)
        when 500; raise Error::InternalServerError.new error_message(response)
        when 502; raise Error::BadGateway.new error_message(response)
        when 503; raise Error::ServiceUnavailable.new error_message(response)
      end

      parsed = response.parsed_response
      parsed.client = self if parsed.respond_to?(:client=)
      parsed.parse_headers!(response.headers) if parsed.respond_to?(:parse_headers!)
      parsed
    end

    # Sets a base_uri and default_params for requests.
    # @raise [Error::MissingCredentials] if endpoint not set.
    def set_request_defaults(sudo=nil)
      raise Error::MissingCredentials.new("Please set an endpoint to API") unless @endpoint
      self.class.default_params :sudo => sudo
      self.class.default_params.delete(:sudo) if sudo.nil?
    end

    private

    # Sets a PRIVATE-TOKEN or Authorization header for requests.
    # @raise [Error::MissingCredentials] if private_token and auth_token are not set.
    def set_authorization_header(options, path=nil)
      unless path == '/session'
        raise Error::MissingCredentials.new("Please provide a private_token or auth_token for user") unless @private_token
        if @private_token.length <= 20
          options[:headers] = {'PRIVATE-TOKEN' => @private_token}
        else
          options[:headers] = {'Authorization' => "Bearer #{@private_token}"}
        end
      end
    end

    # Set HTTParty configuration
    # @see https://github.com/jnunemaker/httparty
    def set_httparty_config(options)
      if self.httparty
        options.merge!(self.httparty)
      end
    end

    def error_message(response)
      parsed_response = response.parsed_response
      message = parsed_response.message || parsed_response.error

      "Server responded with code #{response.code}, message: " \
      "#{handle_error(message)}. " \
      "Request URI: #{response.request.base_uri}#{response.request.path}"
    end

    # Handle error response message in case of nested hashes
    def handle_error(message)
      case message
      when Gitlab::ObjectifiedHash
        message.to_h.sort.map do |key, val|
          "'#{key}' #{(val.is_a?(Hash) ? val.sort.map { |k,v| "(#{k}: #{v.join(' ')})"} : val).join(' ')}"
        end.join(', ')
      when Array
        message.join(' ')
      else
        message
      end
    end

  end
end<|MERGE_RESOLUTION|>--- conflicted
+++ resolved
@@ -18,15 +18,11 @@
       if body.is_a? Hash
         ObjectifiedHash.new body
       elsif body.is_a? Array
-<<<<<<< HEAD
-        body.collect! { |e| ObjectifiedHash.new(e) }
+        ArrayResponse.new(body.collect! { |e| ObjectifiedHash.new(e) })
       elsif body
         true
       elsif !body
         false
-=======
-        ArrayResponse.new(body.collect! { |e| ObjectifiedHash.new(e) })
->>>>>>> cab5a9b2
       elsif body.nil?
         false
       else
