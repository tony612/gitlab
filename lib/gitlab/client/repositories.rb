--- conflicted
+++ resolved
@@ -76,7 +76,6 @@
     end
     alias_method :repo_commit_diff, :commit_diff
 
-<<<<<<< HEAD
     # Get the contents of a file
     #
     # @example
@@ -140,7 +139,7 @@
       get("/projects/#{project}/repository/tree", query: options)
     end
     alias_method :repo_tree, :tree
-=======
+
     # Compare branches, tags or commits
     #
     # @example
@@ -170,6 +169,5 @@
       raw_get("/projects/#{project}/repository/blobs/#{sha}?filepath=#{file_path}")
     end
     alias_method :repo_contents, :contents
->>>>>>> 9cccac6f
   end
 end