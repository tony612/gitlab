require 'spec_helper'

describe Gitlab::Client do
  it { should respond_to :repo_tags }
  it { should respond_to :repo_create_tag }
  it { should respond_to :repo_branches }
  it { should respond_to :repo_branch }
  it { should respond_to :repo_commits }
  it { should respond_to :repo_commit }
  it { should respond_to :repo_commit_diff }
<<<<<<< HEAD
  it { should respond_to :repo_commit_comments }
  it { should respond_to :repo_create_commit_comment }
  it { should respond_to :repo_tree }
=======
  it { should respond_to :repo_compare}
  it { should respond_to :repo_contents}
>>>>>>> 9cccac6f

  describe ".tags" do
    before do
      stub_get("/projects/3/repository/tags", "project_tags")
      @tags = Gitlab.tags(3)
    end

    it "should get the correct resource" do
      expect(a_get("/projects/3/repository/tags")).to have_been_made
    end

    it "should return an array of repository tags" do
      expect(@tags).to be_an Array
      expect(@tags.first.name).to eq("v2.8.2")
    end
  end

  describe ".file_contents" do
    before do
      stub_get("/projects/3/repository/blobs/master?filepath=Gemfile", "raw_file")
      @file_contents = Gitlab.file_contents(3, "Gemfile")
    end

    it "should get the correct resource" do
      expect(a_get("/projects/3/repository/blobs/master?filepath=Gemfile")).to have_been_made
    end

    it "should return file contents" do
      expect(@file_contents).to eq("source 'https://rubygems.org'\ngem 'rails', '4.1.2'\n")
    end
  end

  describe ".create_tag" do
    context "when lightweight" do
      before do
        stub_post("/projects/3/repository/tags", "project_tag_lightweight")
        @tag = Gitlab.create_tag(3, 'v1.0.0', '2695effb5807a22ff3d138d593fd856244e155e7')
      end

      it "should get the correct resource" do
        expect(a_post("/projects/3/repository/tags")).to have_been_made
      end

      it "should return information about a new repository tag" do
        expect(@tag.name).to eq("v1.0.0")
        expect(@tag.message).to eq(nil)
      end
    end

    context "when annotated" do
      before do
        stub_post("/projects/3/repository/tags", "project_tag_annotated")
        @tag = Gitlab.create_tag(3, 'v1.1.0', '2695effb5807a22ff3d138d593fd856244e155e7', 'Release 1.1.0')
      end

      it "should get the correct resource" do
        expect(a_post("/projects/3/repository/tags")).to have_been_made
      end

      it "should return information about a new repository tag" do
        expect(@tag.name).to eq("v1.1.0")
        expect(@tag.message).to eq("Release 1.1.0")
      end
    end
  end

  describe ".tree" do
    before do
      stub_get("/projects/3/repository/tree", "tree")
      @tree = Gitlab.tree(3)
    end

    it "should get the correct resource" do
      expect(a_get("/projects/3/repository/tree")).to have_been_made
    end

    it "should return an array of repository tree files (root level)" do
      expect(@tree).to be_an Array
      expect(@tree.first.name).to eq("app")
    end
  end

  describe ".commits" do
    before do
      stub_get("/projects/3/repository/commits", "project_commits").
        with(:query => {:ref_name => "api"})
      @commits = Gitlab.commits(3, :ref_name => "api")
    end

    it "should get the correct resource" do
      expect(a_get("/projects/3/repository/commits").
        with(:query => {:ref_name => "api"})).to have_been_made
    end

    it "should return an array of repository commits" do
      expect(@commits).to be_an Array
      expect(@commits.first.id).to eq("f7dd067490fe57505f7226c3b54d3127d2f7fd46")
    end
  end

  describe ".commit" do
    before do
      stub_get("/projects/3/repository/commits/6104942438c14ec7bd21c6cd5bd995272b3faff6", "project_commit")
      @commit = Gitlab.commit(3, '6104942438c14ec7bd21c6cd5bd995272b3faff6')
    end

    it "should get the correct resource" do
      expect(a_get("/projects/3/repository/commits/6104942438c14ec7bd21c6cd5bd995272b3faff6"))
        .to have_been_made
    end

    it "should return a repository commit" do
      expect(@commit.id).to eq("6104942438c14ec7bd21c6cd5bd995272b3faff6")
    end
  end

  describe ".commit_diff" do
    before do
      stub_get("/projects/3/repository/commits/6104942438c14ec7bd21c6cd5bd995272b3faff6/diff", "project_commit_diff")
      @diff = Gitlab.commit_diff(3, '6104942438c14ec7bd21c6cd5bd995272b3faff6')
    end

    it "should get the correct resource" do
      expect(a_get("/projects/3/repository/commits/6104942438c14ec7bd21c6cd5bd995272b3faff6/diff"))
        .to have_been_made
    end

    it "should return a diff of a commit" do
      expect(@diff.new_path).to eq("doc/update/5.4-to-6.0.md")
    end
  end

<<<<<<< HEAD
  describe ".commit_comments" do
    before do
      stub_get("/projects/3/repository/commits/6104942438c14ec7bd21c6cd5bd995272b3faff6/comments", "project_commit_comments")
      @commit_comments = Gitlab.commit_comments(3, '6104942438c14ec7bd21c6cd5bd995272b3faff6')
    end

    it "should return commit's comments" do
      expect(@commit_comments).to be_an Array
      expect(@commit_comments.length).to eq(2)
      expect(@commit_comments[0].note).to eq("this is the 1st comment on commit 6104942438c14ec7bd21c6cd5bd995272b3faff6")
      expect(@commit_comments[0].author.id).to eq(11)
      expect(@commit_comments[1].note).to eq("another discussion point on commit 6104942438c14ec7bd21c6cd5bd995272b3faff6")
      expect(@commit_comments[1].author.id).to eq(12)
    end
  end

  describe ".create_commit_comment" do
    before do
      stub_post("/projects/3/repository/commits/6104942438c14ec7bd21c6cd5bd995272b3faff6/comments", "project_commit_comment")
    end

    it "should return information about the newly created comment" do
      @merge_request = Gitlab.create_commit_comment(3, '6104942438c14ec7bd21c6cd5bd995272b3faff6', 'Nice code!')
      expect(@merge_request.note).to eq('Nice code!')
      @merge_request.author.id == 1
=======
  describe ".compare" do
    before do
      stub_get("/projects/3/repository/compare?from=master&to=feature", "compare_merge_request_diff")
      @diff = Gitlab.compare(3, 'master', 'feature')
    end

    it "should get diffs of a merge request" do
      expect(@diff.diffs).to be_kind_of Array
      expect(@diff.diffs.last["new_path"]).to eq "files/js/application.js"
    end
  end

  describe ".contents" do
    before do
      stub_get("/projects/3/repository/blobs/ed899a2f4b50b4370feeea94676502b42383c746?filepath=path/of/file", "blob_sha")
      @content = Gitlab.contents(3, 'ed899a2f4b50b4370feeea94676502b42383c746', 'path/of/file')
    end

    it "should get contents of file in commit sha" do
      expect(@content).to eq "blob of file\n"
>>>>>>> 9cccac6f
    end
  end
end<|MERGE_RESOLUTION|>--- conflicted
+++ resolved
@@ -8,14 +8,11 @@
   it { should respond_to :repo_commits }
   it { should respond_to :repo_commit }
   it { should respond_to :repo_commit_diff }
-<<<<<<< HEAD
   it { should respond_to :repo_commit_comments }
   it { should respond_to :repo_create_commit_comment }
   it { should respond_to :repo_tree }
-=======
   it { should respond_to :repo_compare}
   it { should respond_to :repo_contents}
->>>>>>> 9cccac6f
 
   describe ".tags" do
     before do
@@ -148,7 +145,6 @@
     end
   end
 
-<<<<<<< HEAD
   describe ".commit_comments" do
     before do
       stub_get("/projects/3/repository/commits/6104942438c14ec7bd21c6cd5bd995272b3faff6/comments", "project_commit_comments")
@@ -174,7 +170,9 @@
       @merge_request = Gitlab.create_commit_comment(3, '6104942438c14ec7bd21c6cd5bd995272b3faff6', 'Nice code!')
       expect(@merge_request.note).to eq('Nice code!')
       @merge_request.author.id == 1
-=======
+    end
+  end
+
   describe ".compare" do
     before do
       stub_get("/projects/3/repository/compare?from=master&to=feature", "compare_merge_request_diff")
@@ -195,7 +193,6 @@
 
     it "should get contents of file in commit sha" do
       expect(@content).to eq "blob of file\n"
->>>>>>> 9cccac6f
     end
   end
 end